// Couchbase, Inc. licenses this to you under the Apache License, Version 2.0 (the “License”);
// you may not use this file except in compliance with the License.
// You may obtain a copy of the License at https://www.apache.org/licenses/LICENSE-2.0.

// Unless required by applicable law or agreed to in writing, software distributed under the License
// is distributed on an "AS IS" BASIS, WITHOUT WARRANTIES OR CONDITIONS OF ANY KIND, either express or implied.
// See the License for the specific language governing permissions and limitations under the License.

package provider

import (
	"context"
	"time"
	"unicode"

	"github.com/hashicorp/terraform-plugin-sdk/v2/diag"
	"github.com/hashicorp/terraform-plugin-sdk/v2/helper/schema"

	couchbasecapella "github.com/couchbaselabs/couchbase-cloud-go-client"
)

func resourceCouchbaseCapellaDatabaseUser() *schema.Resource {
	return &schema.Resource{
		Description: "Manage Couchbase Capella Database Users",

		CreateContext: resourceCouchbaseCapellaDatabaseUserCreate,
		ReadContext:   resourceCouchbaseCapellaDatabaseUserRead,
		UpdateContext: resourceCouchbaseCapellaDatabaseUserUpdate,
		DeleteContext: resourceCouchbaseCapellaDatabaseUserDelete,

		Schema: map[string]*schema.Schema{
			"cluster_id": {
				Description: "ID of the Cluster",
				Type:        schema.TypeString,
				Required:    true,
			},
			"username": {
				Description: "Username for the Database User",
				Type:        schema.TypeString,
				Required:    true,
				ForceNew:    true,
			},
			"password": {
				Description: "Password for the Database User",
				Type:        schema.TypeString,
				Required:    true,
				Sensitive:   true,
			},
			"buckets": {
				Description: "Define bucket access level for the Database User",
				Type:        schema.TypeSet,
				Optional:    true,
				Elem: &schema.Resource{
					Schema: map[string]*schema.Schema{
						"bucket_name": {
							Type:     schema.TypeString,
							Optional: true,
						},
						"bucket_access": {
							Type:     schema.TypeList,
							Optional: true,
							Elem: &schema.Schema{
								Type: schema.TypeString,
							},
						},
					},
				},
			},
			"all_bucket_access": {
				Description: "Define all bucket access for the Database User",
				Type:        schema.TypeString,
				Optional:    true,
			},
		},
		Timeouts: &schema.ResourceTimeout{
			Create: schema.DefaultTimeout(25 * time.Minute),
		},
	}
}

// resourceCouchbaseCapellaDatabaseUserCreate is responsible for creating a
// database user in a Couchbase Capella VPC Cluster using the Terraform resource data.
// WARNING: Creating database users is only supported for VPC Clusters in this current
// release.
func resourceCouchbaseCapellaDatabaseUserCreate(ctx context.Context, d *schema.ResourceData, meta interface{}) diag.Diagnostics {
	client := meta.(*couchbasecapella.APIClient)
	auth := getAuth(ctx)

	clusterId := d.Get("cluster_id").(string)
	username := d.Get("username").(string)
	password := d.Get("password").(string)

	// Check to see if a user with the same name already exists in the cluster. If a user
	// already has the name, an error is thrown. If not, then proceeds with creation.
	users, _, err := client.ClustersApi.ClustersListUsers(auth, clusterId).Execute()
	if err != nil {
		return diag.FromErr(err)
	}
	for _, user := range users {
		if user.Username == username {
			return diag.Errorf("Failed to create: A user already exists with that name")
		}
	}

	// An error will return if the password doesn't match the required format
	validateErr := validatePassword(password)
	if validateErr != nil {
		return diag.FromErr(validateErr)
	}

	createDatabaseUserRequest := *couchbasecapella.NewCreateDatabaseUserRequest(username, password)
	_, allBucketAccessExists := d.GetOk("all_bucket_access")
	_, bucketsExists := d.GetOk("buckets")

	// Only one of `buckets` or `all_bucket_access` can be specified in the terraform configuration file.
	// The follwing checks handle errors where none or both are specified. If only one of `buckets` or
	// `all_bucket_access` is specified, the bucket access roles will be set accordingly.
	if !allBucketAccessExists && !bucketsExists {
		return diag.Errorf("No bucket access roles specified")
	}

	if allBucketAccessExists && !bucketsExists {
		allBucketAccess := couchbasecapella.BucketRoleTypes(d.Get("all_bucket_access").(string))
		createDatabaseUserRequest.SetAllBucketsAccess(allBucketAccess)
	}

	if !allBucketAccessExists && bucketsExists {
		buckets := expandBuckets(d)
		createDatabaseUserRequest.SetBuckets(buckets)
	}

	if allBucketAccessExists && bucketsExists {
		return diag.Errorf("Please specify only access for specific buckets or access for all buckets")
	}

	r, err := client.ClustersApi.ClustersCreateUser(auth, clusterId).CreateDatabaseUserRequest(createDatabaseUserRequest).Execute()
	if r == nil {
		return diag.Errorf("Pointer to database user create http.Response is nil")
	}
	if err != nil {
		return manageErrors(err, *r, "Create Database User")
	}

	d.SetId(username)

	return resourceCouchbaseCapellaDatabaseUserRead(ctx, d, meta)
}

// resourceCouchbaseCapellaDatabaseUserRead is responsible for reading a Couchbase
// Capella database user using the Terraform resource data.
func resourceCouchbaseCapellaDatabaseUserRead(ctx context.Context, d *schema.ResourceData, meta interface{}) diag.Diagnostics {
	client := meta.(*couchbasecapella.APIClient)
	auth := getAuth(ctx)

	clusterId := d.Get("cluster_id").(string)

	// The current version of the Capella API doesn't support getting a singular
	// database user. To obtain the database user, we need to iterate the trough
	// the list of all database users and check if it exists. If the user
	// is not present in the list of users and error is thrown.
	users, _, err := client.ClustersApi.ClustersListUsers(auth, clusterId).Execute()
	if err != nil {
		return diag.FromErr(err)
	}
	userExists := false
	for _, user := range users {
		if user.Username == d.Id() {
<<<<<<< HEAD
			userExists = true
=======
			return nil
>>>>>>> 4ad9f970
		}
	}
	if !userExists {
		username := d.Id()
		d.SetId("")
		return diag.Errorf("Error 404: Failed to find the username %s ", username)
	}
	return nil
}

// resourceCouchbaseCapellaDatabaseUserUpdate is responsible for updating a
// database user in a Couchbase Capella VPC Cluster using the Terraform resource data.
// WARNING: Updating database users is only supported for VPC Clusters in this current
// release.
func resourceCouchbaseCapellaDatabaseUserUpdate(ctx context.Context, d *schema.ResourceData, meta interface{}) diag.Diagnostics {
	client := meta.(*couchbasecapella.APIClient)
	auth := getAuth(ctx)
	clusterId := d.Get("cluster_id").(string)
	username := d.Get("username").(string)

	updateDatabaseUserRequest := *couchbasecapella.NewUpdateDatabaseUserRequest()

	// Check to see if either `all_bucket_access` or `buckets` has changed as only one should
	// be present in the resource data. If there has been a change, then update accordingly.
	if d.HasChange("all_bucket_access") {
		allBucketAccess := couchbasecapella.BucketRoleTypes(d.Get("all_bucket_access").(string))
		updateDatabaseUserRequest.SetAllBucketsAccess(allBucketAccess)
	} else if d.HasChange("buckets") {
		buckets := expandBuckets(d)
		updateDatabaseUserRequest.SetBuckets(buckets)
	}

	r, err := client.ClustersApi.ClustersUpdateUser(auth, clusterId, username).UpdateDatabaseUserRequest(updateDatabaseUserRequest).Execute()
	if r == nil {
		return diag.Errorf("Pointer to database user update http.Response is nil")
	}
	if err != nil {
		return manageErrors(err, *r, "Update Database User")
	}

	return resourceCouchbaseCapellaDatabaseUserRead(ctx, d, meta)
}

// resourceCouchbaseCapellaDatabaseUserDelete is responsible for deleting a
// database user in a Couchbase Capella VPC Cluster using the Terraform resource data.
// WARNING: Deleting database users is only supported for VPC Clusters in this current
// release.
func resourceCouchbaseCapellaDatabaseUserDelete(ctx context.Context, d *schema.ResourceData, meta interface{}) diag.Diagnostics {
	client := meta.(*couchbasecapella.APIClient)
	auth := getAuth(ctx)

	clusterId := d.Get("cluster_id").(string)
	username := d.Get("username").(string)

	// Check to see if database user exists in list of database users. If the database user
	// exists, it will be deleted from the Cluster. If the database user does not appear in the list of users,
	// likely being deleted elsewhere, an error is thrown.
	users, _, err := client.ClustersApi.ClustersListUsers(auth, clusterId).Execute()
	if err != nil {
		return diag.FromErr(err)
	}
	for _, user := range users {
		if user.Username == username {
			r, err := client.ClustersApi.ClustersDeleteUser(auth, clusterId, username).Execute()
			if r == nil {
				return diag.Errorf("Pointer to database user delete http.Response is nil")
			}
			if err != nil {
				return manageErrors(err, *r, "Delete Database User")
			}
			return nil
		}
	}
	return diag.Errorf("Failed to delete: Database User doesn't exist in list of users")
}

// expandBuckets is responsible for converting the bucket interface into
// a slice of type BucketRole
func expandBuckets(d *schema.ResourceData) []couchbasecapella.BucketRole {
	buckets := make([]couchbasecapella.BucketRole, 0)

	if v, ok := d.GetOk("buckets"); ok {
		for _, s := range v.(*schema.Set).List() {
			bucketMap := s.(map[string]interface{})

			bucketAccess := expandBucketAccessList(bucketMap["bucket_access"].([]interface{}))

			bucket := couchbasecapella.BucketRole{
				BucketName:   bucketMap["bucket_name"].(string),
				BucketAccess: bucketAccess,
			}
			buckets = append(buckets, bucket)
		}
	}

	return buckets
}

// expandBucketAccessList is responsible for converting the bucketAccess interface into
// a slice of type BucketRoleTypes
func expandBucketAccessList(bucketAccess []interface{}) (roles []couchbasecapella.BucketRoleTypes) {
	for _, v := range bucketAccess {
		roles = append(roles, couchbasecapella.BucketRoleTypes(v.(string)))
	}

	return roles
}

// validatePassword is responsbile for handling the error if the password fails to match
// the required format.
func validatePassword(password string) error {
	verified := verifyPassword(password)
	if verified {
		return nil
	}
	return Error("Password must contain 8+ characters, 1+ lowercase, 1+ uppercase, 1+ symbols, 1+ numbers")
}

// verifyPassword is responsible for checking if a password string matches the required
// format. A password must contain 8+ characters, 1+ lowercase, 1+ uppercase, 1+ symbols, 1+ numbers.
// If the password matches the required format, the function will return true.
// If the password fails to match the required format, the function will return false.
func verifyPassword(password string) bool {
	chars, lower, upper, symbol, number := false, false, false, false, false
	letters := 0
	for _, c := range password {
		switch {
		case unicode.IsNumber(c):
			number = true
		case unicode.IsUpper(c):
			upper = true
			letters++
		case unicode.IsLower(c):
			lower = true
			letters++
		case unicode.IsPunct(c) || unicode.IsSymbol(c):
			symbol = true
		case unicode.IsLetter(c):
			letters++
		case c == ' ':
			return false
		default:
			return false
		}
	}
	chars = letters >= 8
	if chars && lower && upper && symbol && number {
		return true
	} else {
		return false
	}
}<|MERGE_RESOLUTION|>--- conflicted
+++ resolved
@@ -165,11 +165,7 @@
 	userExists := false
 	for _, user := range users {
 		if user.Username == d.Id() {
-<<<<<<< HEAD
 			userExists = true
-=======
-			return nil
->>>>>>> 4ad9f970
 		}
 	}
 	if !userExists {
